from __future__ import annotations

import json
import os
import re
import typing
import warnings
from abc import abstractmethod
from pathlib import Path

import cv2
import numpy as np
import numpy.lib.format as fmt
import yaml

from .intervals import TimeInterval
from .utils import linear_interpolate_1d_sequence, linear_interpolate_sequences


class Interpolator:
    def __init__(self, root_folder: str) -> None:
        self.root_folder = Path(root_folder)
        self.start_time = None
        self.end_time = None
        # Valid interval can be different to start time and end time.
        self.valid_interval = None

    def load_meta(self):
        with open(self.root_folder / "meta.yml") as f:
            meta = yaml.load(f, Loader=yaml.SafeLoader)
        return meta

    @abstractmethod
    def interpolate(self, times: np.ndarray) -> tuple[np.ndarray, np.ndarray]:
        ...
        # returns interpolated signal and boolean mask of valid samples

    def __contains__(self, times: np.ndarray):
        return np.any(self.valid_times(times))
    
    def __enter__(self):
        return self
    
    def __exit__(self, *exc):
        self.close()

    @staticmethod
    def create(root_folder: str, cache_data: bool = False, **kwargs) -> "Interpolator":
        with open(Path(root_folder) / "meta.yml", "r") as file:
            meta_data = yaml.load(file, Loader=yaml.SafeLoader)
        modality = meta_data.get("modality")
        class_name = modality.title().replace("_", "") + "Interpolator"
        assert class_name in globals(), f"Unknown modality: {modality}"
        return globals()[class_name](root_folder, cache_data, **kwargs)

    def valid_times(self, times: np.ndarray) -> np.ndarray:
        return self.valid_interval.intersect(times)
    
    def close(self):
        ...
        # generally, nothing to do
        # can be overwritten to close any open files or resources


class SequenceInterpolator(Interpolator):
    def __init__(
        self,
        root_folder: str,
        cache_data: bool = False,  # already cached, put it here for consistency
        keep_nans: bool = False,
        interpolation_mode: str = "nearest_neighbor",
        normalize: bool = False,
        normalize_subtract_mean: bool = False,
        normalize_std_threshold: typing.Optional[float] = None,  # or 0.01
        **kwargs,
    ) -> None:
        """
        interpolation_mode - nearest neighbor or linear
        keep_nans - if we keep nans in linear interpolation
        """
        super().__init__(root_folder)
        meta = self.load_meta()
        self.keep_nans = keep_nans
        self.interpolation_mode = interpolation_mode
        self.normalize = normalize
        self.normalize_subtract_mean = normalize_subtract_mean
        self.normalize_std_threshold = normalize_std_threshold
        self.sampling_rate = meta["sampling_rate"]
        self.time_delta = 1.0 / self.sampling_rate
        self.start_time = meta["start_time"]
        self.end_time = meta["end_time"]
        self.is_mem_mapped = meta["is_mem_mapped"] if "is_mem_mapped" in meta else False
        # Valid interval can be different to start time and end time.
        self.valid_interval = TimeInterval(self.start_time, self.end_time)

        self.n_signals = meta["n_signals"]
        # read .mem (memmap) or .npy file
        if self.is_mem_mapped:
            self._data = np.memmap(
                self.root_folder / "data.mem",
                dtype=meta["dtype"],
                mode="r",
                shape=(meta["n_timestamps"], meta["n_signals"]),
            )
<<<<<<< HEAD
        else:
            self._data = np.load(self.root_folder / "data.npy")
=======

        is_memmap = isinstance(self._data, np.memmap)
        if cache_data and is_memmap:
            self._data = np.array(self._data).astype(
                np.float32
            )  # Convert memmap to ndarray

>>>>>>> 2ec209d6
        if self.normalize:
            self.normalize_init()

    def normalize_init(self):
        self.mean = np.load(self.root_folder / "meta/means.npy")
        self.std = np.load(self.root_folder / "meta/stds.npy")
        assert (
            self.mean.shape[0] == self.n_signals
        ), f"mean shape does not match: {self.mean.shape} vs {self._data.shape}"
        assert (
            self.std.shape[0] == self.n_signals
        ), f"std shape does not match: {self.std.shape} vs {self._data.shape}"
        self.mean = self.mean.T
        self.std = self.std.T
        if self.normalize_std_threshold:
            threshold = self.normalize_std_threshold * np.nanmean(self.std)
            idx = self.std > threshold
            self._precision = np.ones_like(self.std) / threshold
            self._precision[idx] = 1 / self.std[idx]
        else:
            self._precision = 1 / self.std

    def normalize_data(self, data):
        if self.normalize_subtract_mean:
            data = data - self.mean
        data = data * self._precision
        return data

    def interpolate(self, times: np.ndarray) -> tuple[np.ndarray, np.ndarray]:
<<<<<<< HEAD
        valid = self.valid_times(times)
        valid_times = times[valid]

        if len(valid_times) == 0:
            return np.array([]), valid
        
        idx_lower = np.floor((valid_times - self.start_time) / self.time_delta).astype(int)

        if self.interpolation_mode == "nearest_neighbor":
            data = self._data[idx_lower]
=======

        valid = self.valid_times(times)
        valid_times = times[valid]
        if self.interpolation_mode == "nearest_neighbor":
            if self.use_phase_shifts:
                idx_lower = np.floor(
                    (
                        valid_times[:, np.newaxis]
                        - self._phase_shifts[np.newaxis, :]
                        - self.start_time
                    )
                    / self.time_delta
                ).astype(int)
                data = np.take_along_axis(self._data, idx_lower, axis=0).astype(
                    np.float32
                )
            else:
                idx_lower = np.floor(
                    (valid_times - self.start_time) / self.time_delta
                ).astype(int)
                data = self._data[idx_lower].astype(np.float32)
>>>>>>> 2ec209d6
            return data, valid

        elif self.interpolation_mode == "linear":

            if self.use_phase_shifts:
                idx_lower = np.floor(
                    (
                        valid_times[:, np.newaxis]
                        - self._phase_shifts[np.newaxis, :]
                        - self.start_time
                    )
                    / self.time_delta
                ).astype(int)
            else:
                idx_lower = np.floor(
                    (valid_times - self.start_time) / self.time_delta
                ).astype(int)

            idx_upper = idx_lower + 1
            overflow_mask = idx_upper >= self._data.shape[0]

            if np.any(idx_lower < 0): # should not be possible
                warnings.warn(
                    f"Interpolation index {idx_lower} is negative. This should not happen."
                )
                overflow_mask = overflow_mask | idx_lower < 0

            compute_mask = ~overflow_mask
<<<<<<< HEAD
                
            idx_upper = idx_upper[compute_mask]
            idx_lower = idx_lower[compute_mask]
        
            times_lower = idx_lower * self.time_delta
            times_upper = idx_upper * self.time_delta
            denom = times_upper - times_lower
            
            times_valid = valid_times[compute_mask]
            
            lower_signal_ratio = ((times_upper - times_valid) / denom)[:, None]
            upper_signal_ratio = ((times_valid - times_lower) / denom)[:, None]
    
            data_lower = self._data[idx_lower]
            data_upper = self._data[idx_upper]

            interpolated = np.full((valid_times.shape[0], data_lower.shape[1]), np.nan)
            interpolated[compute_mask] = lower_signal_ratio * data_lower + upper_signal_ratio * data_upper

            valid_indices = np.flatnonzero(valid)
            valid[valid_indices[overflow_mask]] = False
                
            if not self.keep_nans:
                neuron_means = np.nanmean(interpolated, axis=0)
                # Replace NaNs with the column means directly
                np.copyto(interpolated, neuron_means, where=np.isnan(interpolated))

            return interpolated, valid

        else:
            raise NotImplementedError(
                f"interpolation_mode should be linear or nearest_neighbor"
            )
        
    def close(self) -> None:
        super().close()
        del self._data
    
=======

            if self.use_phase_shifts:

                valid_times = valid_times[:, None]
                interpolated = np.full(
                    (valid_times.shape[0], idx_lower.shape[1], 1), np.nan
                )

                for dim in range(idx_upper.shape[1]):

                    dim_mask = compute_mask[:, dim]
>>>>>>> 2ec209d6

class PhaseShiftedSequenceInterpolator(SequenceInterpolator):
    def __init__(
        self,
        root_folder: str,
        keep_nans: bool = False,
        interpolation_mode: str = "nearest_neighbor",
        normalize: bool = False,
        normalize_subtract_mean: bool = False,
        normalize_std_threshold: typing.Optional[float] = None,  # or 0.01
        **kwargs,
    ) -> None:
        super().__init__(
            root_folder,
            keep_nans=keep_nans,
            interpolation_mode=interpolation_mode,
            normalize=normalize,
            normalize_subtract_mean=normalize_subtract_mean,
            normalize_std_threshold=normalize_std_threshold,
            **kwargs
        )
        
        self._phase_shifts = np.load(self.root_folder / "meta/phase_shifts.npy")
        self.valid_interval = TimeInterval(
            self.start_time + (np.max(self._phase_shifts) if len(self._phase_shifts) > 0 else 0),
            self.end_time + (np.min(self._phase_shifts) if len(self._phase_shifts) > 0 else 0),
        )

    def interpolate(self, times: np.ndarray) -> tuple[np.ndarray, np.ndarray]:
        valid = self.valid_times(times)
        valid_times = times[valid]

        if len(valid_times) == 0:
            return np.array([]), valid
        
        idx_lower = np.floor(
            (
                valid_times[:, np.newaxis]
                - self._phase_shifts[np.newaxis, :]
                - self.start_time
            )
            / self.time_delta
        ).astype(int)

<<<<<<< HEAD
        if self.interpolation_mode == "nearest_neighbor":
            data = np.take_along_axis(self._data, idx_lower, axis=0)
            return data, valid
        
        elif self.interpolation_mode == "linear":
            idx_upper = idx_lower + 1
            overflow_mask = idx_upper >= self._data.shape[0]

            if np.any(idx_lower < 0): # should not be possible
                warnings.warn(
                    f"Interpolation index {idx_lower} is negative. This should not happen."
                )
                overflow_mask = overflow_mask | idx_lower < 0

            times_lower = (idx_lower * self.time_delta)
            times_upper = (idx_upper * self.time_delta)
            denom = times_upper - times_lower

            time_dim = valid_times[:, np.newaxis] - self._phase_shifts[np.newaxis, :]

            lower_numerator = times_upper - time_dim
            upper_numerator = time_dim - times_lower
            
            lower_signal_ratio = (lower_numerator / denom)
            upper_signal_ratio = (upper_numerator / denom)

            _, cols = np.indices(idx_lower.shape)
            data_lower = self._data[idx_lower, cols]
            data_upper = self._data[idx_upper, cols]

            interpolated = lower_signal_ratio * data_lower + upper_signal_ratio * data_upper

            valid_indices = np.flatnonzero(valid)
            for mask in overflow_mask.T:
                valid[valid_indices[mask]] = False
                
=======
                    lower_numerator = times_upper - time_dim
                    upper_numerator = time_dim - times_lower

                    lower_signal_ratio = lower_numerator / denom
                    upper_signal_ratio = upper_numerator / denom

                    data_lower = self._data[idx_lower_single_dim, dim][:, None]
                    data_upper = self._data[idx_upper_single_dim, dim][:, None]

                    interpolated[dim_mask, dim] = (
                        lower_signal_ratio * data_lower
                        + upper_signal_ratio * data_upper
                    )

                # Combine all masks
                combined_mask = overflow_mask.any(axis=0)
                valid = valid[~combined_mask]
                interpolated = np.squeeze(interpolated)

            else:

                idx_upper = idx_upper[compute_mask]
                idx_lower = idx_lower[compute_mask]

                times_lower = idx_lower * self.time_delta
                times_upper = idx_upper * self.time_delta
                denom = times_upper - times_lower

                times_valid = valid_times[compute_mask]

                lower_signal_ratio = ((times_upper - times_valid) / denom)[:, None]
                upper_signal_ratio = ((times_valid - times_lower) / denom)[:, None]

                data_lower = self._data[idx_lower]
                data_upper = self._data[idx_upper]

                interpolated = np.full(
                    (valid_times.shape[0], data_lower.shape[1]), np.nan
                )
                interpolated[compute_mask] = (
                    lower_signal_ratio * data_lower + upper_signal_ratio * data_upper
                )

                valid = valid[~overflow_mask]

>>>>>>> 2ec209d6
            if not self.keep_nans:
                neuron_means = np.nanmean(interpolated, axis=0)
                # Replace NaNs with the column means directly
                np.copyto(interpolated, neuron_means, where=np.isnan(interpolated))

            return interpolated, valid

        else:
            raise NotImplementedError(
                f"interpolation_mode should be linear or nearest_neighbor"
            )


class ScreenInterpolator(Interpolator):
    def __init__(
        self,
        root_folder: str,
        cache_data: bool = False,  # New parameter
        rescale: bool = False,
        rescale_size: typing.Optional[tuple(int, int)] = None,
        normalize: bool = False,
        **kwargs,
    ) -> None:
        """
        rescale would rescale images to the _image_size if true
        cache_data: if True, loads and keeps all trial data in memory
        """
        super().__init__(root_folder)
        self.timestamps = np.load(self.root_folder / "timestamps.npy")
        self.start_time = self.timestamps[0]
        self.end_time = self.timestamps[-1]
        self.valid_interval = TimeInterval(self.start_time, self.end_time)
        self.rescale = rescale
        self.cache_trials = cache_data  # Store the cache preference
        self._parse_trials()

        # create mapping from image index to file index
        self._num_frames = [t.num_frames for t in self.trials]
        self._first_frame_idx = [t.first_frame_idx for t in self.trials]
        self._data_file_idx = np.concatenate(
            [np.full(t.num_frames, i) for i, t in enumerate(self.trials)]
        )
        # infer image size
        if not rescale_size:
            for m in self.trials:
                if m.image_size is not None:
                    self._image_size = m.image_size
                    break
        else:
            self._image_size = rescale_size
        self.normalize = normalize
        if self.normalize:
            self.normalize_init()

    def normalize_init(self):
        self.mean = np.load(self.root_folder / "meta/means.npy")
        self.std = np.load(self.root_folder / "meta/stds.npy")
        if self.rescale:
            self.mean = self.rescale_frame(self.mean.T).T
            self.std = self.rescale_frame(self.std.T).T
        assert (
            self.mean.shape == self._image_size
        ), f"mean size is different: {self.mean.shape} vs {self._image_size}"
        assert (
            self.std.shape == self._image_size
        ), f"std size is different: {self.std.shape} vs {self._image_size}"

    def normalize_data(self, data):
        return (data - self.mean) / self.std

    def _combine_metadatas(self) -> None:
        # Function to check if a file is a numbered yml file
        def is_numbered_yml(file_name):
            return re.fullmatch(r"\d{5}\.yml", file_name) is not None

        # Initialize an empty dictionary to store all contents
        all_data = {}

        # Get meta files and sort by number
        meta_files = [
            f
            for f in (self.root_folder / "meta").iterdir()
            if f.is_file() and is_numbered_yml(f.name)
        ]
        meta_files.sort(key=lambda f: int(os.path.splitext(f.name)[0]))

        # Read each YAML file and store under its filename
        for meta_file in meta_files:
            with open(meta_file, "r") as file:
                file_base_name = meta_file.stem
                yaml_content = yaml.safe_load(file)
                all_data[file_base_name] = yaml_content

        output_path = self.root_folder / "combined_meta.json"
        with open(output_path, "w") as file:
            json.dump(all_data, file)

    def read_combined_meta(self) -> None:
        if not (self.root_folder / "combined_meta.json").exists():
            print("Combining metadatas...")
            self._combine_metadatas()

        with open(self.root_folder / "combined_meta.json", "r") as file:
            self.combined_meta = json.load(file)

        metadatas = []
        keys = []
        for key, value in self.combined_meta.items():
            metadatas.append(value)
            keys.append(key)

        return metadatas, keys

    def _parse_trials(self) -> None:
        self.trials = []
        metadatas, keys = self.read_combined_meta()

        for key, metadata in zip(keys, metadatas):
            data_file_name = self.root_folder / "data" / f"{key}.npy"
            # Pass the cache_trials parameter when creating trials
            self.trials.append(
                ScreenTrial.create(
                    data_file_name, metadata, cache_data=self.cache_trials
                )
            )

    def interpolate(self, times: np.ndarray) -> tuple[np.ndarray, np.ndarray]:
        valid = self.valid_times(times)
        valid_times = times[valid]
        valid_times += 1e-4  # add small offset to avoid numerical issues

        assert np.all(np.diff(valid_times) > 0), "Times must be sorted"
        idx = (
            np.searchsorted(self.timestamps, valid_times) - 1
        )  # convert times to frame indices
        assert np.all(
            (idx >= 0) & (idx < len(self.timestamps))
        ), "All times must be within the valid range"
        data_file_idx = self._data_file_idx[idx]

        # Go through files, load them and extract all frames
        unique_file_idx = np.unique(data_file_idx)
        out = np.zeros([len(valid_times)] + list(self._image_size), dtype=np.float32)
        for u_idx in unique_file_idx:
            data = self.trials[u_idx].get_data()
            # TODO: establish convention of dimensons for time/channels. Then we can remove this
            # TODO: revisit this for on the fly decoding
            if ((len(data.shape) == 2) or (data.shape[-1] == 3)) and (
                len(data.shape) < 4
            ):

                data = np.expand_dims(data, axis=0)
            idx_for_this_file = np.where(self._data_file_idx[idx] == u_idx)
            if self.rescale:
                orig_size = data[idx[idx_for_this_file] - self._first_frame_idx[u_idx]]
                out[idx_for_this_file] = np.stack(
                    [
                        self.rescale_frame(np.asarray(frame, dtype=np.float32).T).T
                        for frame in orig_size
                    ]
                )
            else:
                out[idx_for_this_file] = data[
                    idx[idx_for_this_file] - self._first_frame_idx[u_idx]
                ]
        return out, valid

    def rescale_frame(self, frame: np.array) -> np.array:
        """
        Changes the resolution of the image to this size.
        Returns: Rescaled image
        """
        return cv2.resize(frame, self._image_size, interpolation=cv2.INTER_AREA).astype(
            np.float32
        )


class ScreenTrial:
    def __init__(
        self,
        data_file_name: str,
        meta_data: dict,
        image_size: tuple,
        first_frame_idx: int,
        num_frames: int,
        cache_data: bool = False,
    ) -> None:
        self.data_file_name = data_file_name
        self._meta_data = meta_data
        self.modality = meta_data.get("modality")
        self.image_size = image_size
        self.first_frame_idx = first_frame_idx
        self.num_frames = num_frames
        self._cached_data = None
        self._cache_data = cache_data
        if self._cache_data:
            self._cached_data = self.get_data_()

    @staticmethod
    def create(
        data_file_name: str, meta_data: dict, cache_data: bool = False
    ) -> "ScreenTrial":
        modality = meta_data.get("modality")
        class_name = modality.lower().capitalize() + "Trial"
        assert class_name in globals(), f"Unknown modality: {modality}"
        return globals()[class_name](data_file_name, meta_data, cache_data=cache_data)

    def get_data_(self) -> np.array:
        """Base implementation for loading/generating data"""
        return np.load(self.data_file_name)

    def get_data(self) -> np.array:
        """Wrapper that handles caching"""
        if self._cached_data is not None:
            return self._cached_data
        return self.get_data_()

    def get_meta(self, property: str):
        return self._meta_data.get(property)


class ImageTrial(ScreenTrial):
    def __init__(self, data_file_name, meta_data, cache_data: bool = False) -> None:
        super().__init__(
            data_file_name,
            meta_data,
            tuple(meta_data.get("image_size")),
            meta_data.get("first_frame_idx"),
            1,
            cache_data=cache_data,
        )


class VideoTrial(ScreenTrial):
    def __init__(self, data_file_name, meta_data, cache_data: bool = False) -> None:
        super().__init__(
            data_file_name,
            meta_data,
            tuple(meta_data.get("image_size")),
            meta_data.get("first_frame_idx"),
            meta_data.get("num_frames"),
            cache_data=cache_data,
        )


class BlankTrial(ScreenTrial):
    def __init__(self, data_file_name, meta_data, cache_data: bool = False) -> None:

        self.interleave_value = meta_data.get("interleave_value")

        super().__init__(
            data_file_name,
            meta_data,
            tuple(meta_data.get("image_size")),
            meta_data.get("first_frame_idx"),
            1,
            cache_data=cache_data,
        )

    def get_data_(self) -> np.array:
        """Override base implementation to generate blank data"""
        return np.full((1,) + self.image_size, self.interleave_value, dtype=np.float32)


class InvalidTrial(ScreenTrial):
    def __init__(self, data_file_name, meta_data, cache_data: bool = False) -> None:

        self.interleave_value = meta_data.get("interleave_value")

        super().__init__(
            data_file_name,
            meta_data,
            tuple(meta_data.get("image_size")),
            meta_data.get("first_frame_idx"),
            1,
            cache_data=cache_data,
        )

    def get_data_(self) -> np.array:
        """Override base implementation to generate blank data"""
        return np.full((1,) + self.image_size, self.interleave_value, dtype=np.float32)<|MERGE_RESOLUTION|>--- conflicted
+++ resolved
@@ -14,7 +14,6 @@
 import yaml
 
 from .intervals import TimeInterval
-from .utils import linear_interpolate_1d_sequence, linear_interpolate_sequences
 
 
 class Interpolator:
@@ -95,6 +94,7 @@
 
         self.n_signals = meta["n_signals"]
         # read .mem (memmap) or .npy file
+        breakpoint()
         if self.is_mem_mapped:
             self._data = np.memmap(
                 self.root_folder / "data.mem",
@@ -102,18 +102,14 @@
                 mode="r",
                 shape=(meta["n_timestamps"], meta["n_signals"]),
             )
-<<<<<<< HEAD
+
+            if cache_data:
+                self._data = np.array(self._data).astype(
+                    np.float32
+                )  # Convert memmap to ndarray
         else:
             self._data = np.load(self.root_folder / "data.npy")
-=======
-
-        is_memmap = isinstance(self._data, np.memmap)
-        if cache_data and is_memmap:
-            self._data = np.array(self._data).astype(
-                np.float32
-            )  # Convert memmap to ndarray
-
->>>>>>> 2ec209d6
+
         if self.normalize:
             self.normalize_init()
 
@@ -143,7 +139,6 @@
         return data
 
     def interpolate(self, times: np.ndarray) -> tuple[np.ndarray, np.ndarray]:
-<<<<<<< HEAD
         valid = self.valid_times(times)
         valid_times = times[valid]
 
@@ -154,47 +149,10 @@
 
         if self.interpolation_mode == "nearest_neighbor":
             data = self._data[idx_lower]
-=======
-
-        valid = self.valid_times(times)
-        valid_times = times[valid]
-        if self.interpolation_mode == "nearest_neighbor":
-            if self.use_phase_shifts:
-                idx_lower = np.floor(
-                    (
-                        valid_times[:, np.newaxis]
-                        - self._phase_shifts[np.newaxis, :]
-                        - self.start_time
-                    )
-                    / self.time_delta
-                ).astype(int)
-                data = np.take_along_axis(self._data, idx_lower, axis=0).astype(
-                    np.float32
-                )
-            else:
-                idx_lower = np.floor(
-                    (valid_times - self.start_time) / self.time_delta
-                ).astype(int)
-                data = self._data[idx_lower].astype(np.float32)
->>>>>>> 2ec209d6
+
             return data, valid
-
+        
         elif self.interpolation_mode == "linear":
-
-            if self.use_phase_shifts:
-                idx_lower = np.floor(
-                    (
-                        valid_times[:, np.newaxis]
-                        - self._phase_shifts[np.newaxis, :]
-                        - self.start_time
-                    )
-                    / self.time_delta
-                ).astype(int)
-            else:
-                idx_lower = np.floor(
-                    (valid_times - self.start_time) / self.time_delta
-                ).astype(int)
-
             idx_upper = idx_lower + 1
             overflow_mask = idx_upper >= self._data.shape[0]
 
@@ -205,7 +163,6 @@
                 overflow_mask = overflow_mask | idx_lower < 0
 
             compute_mask = ~overflow_mask
-<<<<<<< HEAD
                 
             idx_upper = idx_upper[compute_mask]
             idx_lower = idx_lower[compute_mask]
@@ -223,10 +180,10 @@
             data_upper = self._data[idx_upper]
 
             interpolated = np.full((valid_times.shape[0], data_lower.shape[1]), np.nan)
+            breakpoint()
             interpolated[compute_mask] = lower_signal_ratio * data_lower + upper_signal_ratio * data_upper
 
-            valid_indices = np.flatnonzero(valid)
-            valid[valid_indices[overflow_mask]] = False
+            valid = valid[~overflow_mask]
                 
             if not self.keep_nans:
                 neuron_means = np.nanmean(interpolated, axis=0)
@@ -244,24 +201,12 @@
         super().close()
         del self._data
     
-=======
-
-            if self.use_phase_shifts:
-
-                valid_times = valid_times[:, None]
-                interpolated = np.full(
-                    (valid_times.shape[0], idx_lower.shape[1], 1), np.nan
-                )
-
-                for dim in range(idx_upper.shape[1]):
-
-                    dim_mask = compute_mask[:, dim]
->>>>>>> 2ec209d6
 
 class PhaseShiftedSequenceInterpolator(SequenceInterpolator):
     def __init__(
         self,
         root_folder: str,
+        cache_data: bool = False,  # already cached, put it here for consistency
         keep_nans: bool = False,
         interpolation_mode: str = "nearest_neighbor",
         normalize: bool = False,
@@ -271,6 +216,7 @@
     ) -> None:
         super().__init__(
             root_folder,
+            cache_data=cache_data,
             keep_nans=keep_nans,
             interpolation_mode=interpolation_mode,
             normalize=normalize,
@@ -301,7 +247,6 @@
             / self.time_delta
         ).astype(int)
 
-<<<<<<< HEAD
         if self.interpolation_mode == "nearest_neighbor":
             data = np.take_along_axis(self._data, idx_lower, axis=0)
             return data, valid
@@ -334,57 +279,8 @@
 
             interpolated = lower_signal_ratio * data_lower + upper_signal_ratio * data_upper
 
-            valid_indices = np.flatnonzero(valid)
-            for mask in overflow_mask.T:
-                valid[valid_indices[mask]] = False
+            valid = valid[~overflow_mask.any(axis=1)]
                 
-=======
-                    lower_numerator = times_upper - time_dim
-                    upper_numerator = time_dim - times_lower
-
-                    lower_signal_ratio = lower_numerator / denom
-                    upper_signal_ratio = upper_numerator / denom
-
-                    data_lower = self._data[idx_lower_single_dim, dim][:, None]
-                    data_upper = self._data[idx_upper_single_dim, dim][:, None]
-
-                    interpolated[dim_mask, dim] = (
-                        lower_signal_ratio * data_lower
-                        + upper_signal_ratio * data_upper
-                    )
-
-                # Combine all masks
-                combined_mask = overflow_mask.any(axis=0)
-                valid = valid[~combined_mask]
-                interpolated = np.squeeze(interpolated)
-
-            else:
-
-                idx_upper = idx_upper[compute_mask]
-                idx_lower = idx_lower[compute_mask]
-
-                times_lower = idx_lower * self.time_delta
-                times_upper = idx_upper * self.time_delta
-                denom = times_upper - times_lower
-
-                times_valid = valid_times[compute_mask]
-
-                lower_signal_ratio = ((times_upper - times_valid) / denom)[:, None]
-                upper_signal_ratio = ((times_valid - times_lower) / denom)[:, None]
-
-                data_lower = self._data[idx_lower]
-                data_upper = self._data[idx_upper]
-
-                interpolated = np.full(
-                    (valid_times.shape[0], data_lower.shape[1]), np.nan
-                )
-                interpolated[compute_mask] = (
-                    lower_signal_ratio * data_lower + upper_signal_ratio * data_upper
-                )
-
-                valid = valid[~overflow_mask]
-
->>>>>>> 2ec209d6
             if not self.keep_nans:
                 neuron_means = np.nanmean(interpolated, axis=0)
                 # Replace NaNs with the column means directly
