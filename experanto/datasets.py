--- conflicted
+++ resolved
@@ -351,22 +351,11 @@
             cache_data=cache_data,
         )
         self.device_names = self._experiment.device_names
-<<<<<<< HEAD
-        self.start_time_screen, self.end_time_screen = self._experiment.get_valid_range("screen")
-
-        # use this response times to narrow down the scree_times to ensure that we always get full chunks
-        self.start_time_responses, self.end_time_responses = self._experiment.get_valid_range("responses")
-        
-=======
+
         self.out_keys = out_keys or self.device_names
         self.start_time, self.end_time = self._experiment.get_valid_range("screen")
->>>>>>> 2b2062cf
         self._read_trials()
         self.initialize_statistics()
-
-        # set start_time to value which features both screen and response data
-        self.start_time = max(self.start_time_screen, self.start_time_responses)
-        self.end_time = min(self.end_time_screen, self.end_time_responses)
         
         self._screen_sample_times = np.arange(
             self.start_time, self.end_time, 1.0 / self.sampling_rates["screen"]
@@ -378,11 +367,7 @@
         # the _valid_screen_times are the indices from which the starting points for the chunks will be taken
         # sampling stride is used to reduce the number of starting points by the stride
         # default of stride is 1, so all starting points are used
-<<<<<<< HEAD
-        self._valid_screen_times = self._full_valid_sample_times[::self.sample_stride]
-=======
         self._valid_screen_times = self._full_valid_sample_times_filtered[::self.sample_stride]
->>>>>>> 2b2062cf
 
         self.transforms = self.initialize_transforms()
 
@@ -434,17 +419,7 @@
                 self._statistics[device_name]["mean"] = means.reshape(1, -1)  # (n, 1) -> (1, n) for broadcasting in __get_item__
                 self._statistics[device_name]["std"] = stds.reshape(1, -1)  # same as above
 
-<<<<<<< HEAD
     # removed the dim transforms here since it is already handled in the interpolator
-=======
-    @staticmethod
-    def add_channel_function(x):
-        if len(x.shape) == 3:
-            return torch.from_numpy(x[:, None, ...])
-        else:
-            return torch.from_numpy(x)
-
->>>>>>> 2b2062cf
     def initialize_transforms(self):
         """
         Initializes the transforms for each device based on the modality config.
@@ -453,10 +428,6 @@
         transforms = {}
         for device_name in self.device_names:
             if device_name == "screen":
-<<<<<<< HEAD
-=======
-                add_channel = Lambda(self.add_channel_function)
->>>>>>> 2b2062cf
                 transform_list = [v for v in self.modality_config.screen.transforms.values() if isinstance(v, torch.nn.Module)]
 
                 # Apply channel reduction if specified in the config to lower dimensionalit for greyscale
@@ -716,18 +687,6 @@
             times = times + self.modality_config[device_name].offset
             data, _ = self._experiment.interpolate(times, device=device_name)
             out[device_name] = self.transforms[device_name](data).squeeze(0) # remove dim0 for response/eye_tracker/treadmill
-<<<<<<< HEAD
-
-        # check if we use phaseshifts before using them
-        if self._experiment.devices["responses"].use_phase_shifts:
-            phase_shifts = self._experiment.devices["responses"]._phase_shifts
-            times_with_phase_shifts = (times - times.min())[:, None] + phase_shifts[None, :]
-            out["timestamps"] = torch.from_numpy(times_with_phase_shifts)
-
-        else:
-            out["timestamps"] = torch.from_numpy((times - times.min())[:, None])
-            
-=======
             # TODO: find better convention for image, video, color, gray channels. This makes the monkey data same as mouse.
             if device_name == "screen":
                 if out[device_name].shape[-1] == 3:
@@ -748,7 +707,6 @@
         # return only the keys that were explicitly requested
         # (necessary when pin_memory=True in dataloader)
         out = {k: out[k] for k in self.out_keys if k in out}
->>>>>>> 2b2062cf
         return out
 
     def get_state(self) -> Dict[str, Any]:
