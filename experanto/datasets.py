--- conflicted
+++ resolved
@@ -370,17 +370,13 @@
             # If modality should be normalized, load respective statistics from file.
             if self.modality_config[device_name].transforms.get("normalization", False):
                 mode = self.modality_config[device_name].transforms.normalization
-<<<<<<< HEAD
                 assert mode in ['standardize', 'normalize', "recompute_responses", "screen_default", "recompute_behavior"], f"Unknown mode {mode}"
-=======
                 assert mode in ['standardize', 'normalize', "response_hack", "screen_hack", "behavior_hack"]
->>>>>>> c75b1695
                 means = np.load(self._experiment.devices[device_name].root_folder / "meta/means.npy")
                 stds = np.load(self._experiment.devices[device_name].root_folder / "meta/stds.npy")
                 if mode == 'standardize':
                     # If modality should only be standarized, set means to 0.
                     means = np.zeros_like(means)
-<<<<<<< HEAD
                 elif mode == 'recompute_responses':
                     means = np.zeros_like(means)
                     stds = np.nanstd(self._experiment.devices["responses"]._data, 0)[None, ...]
@@ -388,15 +384,6 @@
                     means = np.nanmean(self._experiment.devices[device_name]._data, 0)[None, ...]
                     stds = np.nanstd(self._experiment.devices[device_name]._data, 0)[None, ...]
                 elif mode == 'screen_default':
-=======
-                elif mode == 'response_hack':
-                    means = np.zeros_like(means)
-                    stds = np.nanstd(self._experiment.devices["responses"]._data, 0)[None, ...]
-                elif mode == 'behavior_hack':
-                    means = np.nanmean(self._experiment.devices[device_name]._data, 0)[None, ...]
-                    stds = np.nanstd(self._experiment.devices[device_name]._data, 0)[None, ...]
-                elif mode == 'screen_hack':
->>>>>>> c75b1695
                     means = np.array((80))
                     stds = np.array((60))
 
@@ -428,12 +415,7 @@
 
     def get_sample_in_meta_condition(self) -> dict:
         """
-<<<<<<< HEAD
-        iterates through all samples and checks if they are in the meta condition of interest
-=======
         iterates through all stimuli, selects the ones which match the meta conditions (tiers or stimuli types) and creates a mask to select the correct times using `self._screen_sample_times` as the clock/reference times
-
->>>>>>> c75b1695
            for example:
               if meta_conditions = {"tier": [train,train, ...], "stim_type": [type1, type2, ...]}
               and valid_condition = {"tier": train, "stim_type": type2}
@@ -536,7 +518,6 @@
                     data = replace_nan_with_batch_mean(data)
 
             out[device_name] = self.transforms[device_name](data).squeeze(0) # remove dim0 for response/eye_tracker/treadmill
-<<<<<<< HEAD
             # TODO: find better convention for image, video, color, gray channels. This makes the monkey data same as mouse.
             if device_name == "screen":
                 if out[device_name].shape[-1] == 3:
@@ -550,11 +531,5 @@
         else:
             times = times - times.min()
         out["timestamps"] = torch.from_numpy(times)
-=======
-        if self.add_behavior_as_channels:
-            out = add_behavior_as_channels(out)
-        phase_shifts = self._experiment.devices["responses"]._phase_shifts
-        times_with_phase_shifts = (times - times.min())[:, None] + phase_shifts[None, :]
-        out["timestamps"] = torch.from_numpy(times_with_phase_shifts)
->>>>>>> c75b1695
+
         return out
